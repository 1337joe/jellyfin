using System;
using System.Linq;
using System.Threading;
using MediaBrowser.Common.Configuration;
using MediaBrowser.Controller.Entities.TV;
using MediaBrowser.Controller.Providers;
using MediaBrowser.Model.Configuration;
using MediaBrowser.Model.Entities;
using MediaBrowser.Model.Providers;
using MediaBrowser.XbmcMetadata.Parsers;
using Microsoft.Extensions.Logging.Abstractions;
using Moq;
using Xunit;

namespace Jellyfin.XbmcMetadata.Tests.Parsers
{
    public class SeriesNfoParserTests
    {
        private readonly SeriesNfoParser _parser;

        public SeriesNfoParserTests()
        {
            var providerManager = new Mock<IProviderManager>();
            providerManager.Setup(x => x.GetExternalIdInfos(It.IsAny<IHasProviderIds>()))
                .Returns(Enumerable.Empty<ExternalIdInfo>());
            var config = new Mock<IConfigurationManager>();
            config.Setup(x => x.GetConfiguration(It.IsAny<string>()))
                .Returns(new XbmcMetadataOptions());
            _parser = new SeriesNfoParser(new NullLogger<SeriesNfoParser>(), config.Object, providerManager.Object);
        }

        [Fact]
        public void Fetch_Valid_Succes()
        {
            var result = new MetadataResult<Series>()
            {
                Item = new Series()
            };

            _parser.Fetch(result, "Test Data/American Gods.nfo", CancellationToken.None);
            var item = result.Item;

            Assert.Equal("American Gods", item.OriginalTitle);
            Assert.Equal(string.Empty, item.Tagline);
            Assert.Equal(0, item.RunTimeTicks);
<<<<<<< HEAD
            Assert.Equal("46639", item.ProviderIds["tmdb"]);
            Assert.Equal("253573", item.ProviderIds["tvdb"]);
            Assert.Equal("tt11111", item.ProviderIds[MetadataProvider.Imdb.ToString()]);
=======
            Assert.Equal("46639", item.ProviderIds[MetadataProvider.Tmdb.ToString()]);
            Assert.Equal("253573", item.ProviderIds[MetadataProvider.Tvdb.ToString()]);
>>>>>>> 6616add8

            Assert.Equal(3, item.Genres.Length);
            Assert.Contains("Drama", item.Genres);
            Assert.Contains("Mystery", item.Genres);
            Assert.Contains("Sci-Fi & Fantasy", item.Genres);

            Assert.Equal(new DateTime(2017, 4, 30), item.PremiereDate);
            Assert.Single(item.Studios);
            Assert.Contains("Starz", item.Studios);
            Assert.Equal("9 PM", item.AirTime);
            Assert.Single(item.AirDays);
            Assert.Contains(DayOfWeek.Friday, item.AirDays);
            Assert.Equal(SeriesStatus.Ended, item.Status);

            Assert.Equal(6, result.People.Count);

            Assert.True(result.People.All(x => x.Type == PersonType.Actor));

            // Only test one actor
            var sweeney = result.People.FirstOrDefault(x => x.Role.Equals("Mad Sweeney", StringComparison.Ordinal));
            Assert.NotNull(sweeney);
            Assert.Equal("Pablo Schreiber", sweeney!.Name);
            Assert.Equal(3, sweeney!.SortOrder);
            Assert.Equal("http://image.tmdb.org/t/p/original/uo8YljeePz3pbj7gvWXdB4gOOW4.jpg", sweeney!.ImageUrl);

            Assert.Equal(new DateTime(2017, 10, 7, 14, 25, 47), item.DateCreated);
        }

        [Theory]
        [InlineData("Test Data\\Tvdb.nfo", "Tvdb", "121361")]
        public void Parse_UrlFile_Success(string path, string provider, string id)
        {
            var result = new MetadataResult<Series>()
            {
                Item = new Series()
            };

            _parser.Fetch(result, path, CancellationToken.None);
            var item = (Series)result.Item;

            Assert.Equal(id, item.ProviderIds[provider]);
        }

        [Fact]
        public void Fetch_WithNullItem_ThrowsArgumentException()
        {
            var result = new MetadataResult<Series>();

            Assert.Throws<ArgumentException>(() => _parser.Fetch(result, "Test Data/American Gods.nfo", CancellationToken.None));
        }

        [Fact]
        public void Fetch_NullResult_ThrowsArgumentException()
        {
            var result = new MetadataResult<Series>()
            {
                Item = new Series()
            };

            Assert.Throws<ArgumentException>(() => _parser.Fetch(result, string.Empty, CancellationToken.None));
        }
    }
}<|MERGE_RESOLUTION|>--- conflicted
+++ resolved
@@ -43,14 +43,9 @@
             Assert.Equal("American Gods", item.OriginalTitle);
             Assert.Equal(string.Empty, item.Tagline);
             Assert.Equal(0, item.RunTimeTicks);
-<<<<<<< HEAD
-            Assert.Equal("46639", item.ProviderIds["tmdb"]);
-            Assert.Equal("253573", item.ProviderIds["tvdb"]);
-            Assert.Equal("tt11111", item.ProviderIds[MetadataProvider.Imdb.ToString()]);
-=======
             Assert.Equal("46639", item.ProviderIds[MetadataProvider.Tmdb.ToString()]);
             Assert.Equal("253573", item.ProviderIds[MetadataProvider.Tvdb.ToString()]);
->>>>>>> 6616add8
+            Assert.Equal("tt11111", item.ProviderIds[MetadataProvider.Imdb.ToString()]);
 
             Assert.Equal(3, item.Genres.Length);
             Assert.Contains("Drama", item.Genres);
