#nullable disable

#pragma warning disable CS1591

using System;
using System.Collections.Generic;
using System.Threading.Tasks;
using Jellyfin.Data.Entities;
using Jellyfin.Data.Events;
using MediaBrowser.Model.Configuration;
using MediaBrowser.Model.Dto;
using MediaBrowser.Model.Users;

namespace MediaBrowser.Controller.Library
{
    /// <summary>
    /// Interface IUserManager.
    /// </summary>
    public interface IUserManager
    {
        /// <summary>
        /// Occurs when a user is updated.
        /// </summary>
        event EventHandler<GenericEventArgs<User>> OnUserUpdated;

        /// <summary>
        /// Gets the users.
        /// </summary>
        /// <value>The users.</value>
        IEnumerable<User> Users { get; }

        /// <summary>
        /// Gets the user ids.
        /// </summary>
        /// <value>The users ids.</value>
        IEnumerable<Guid> UsersIds { get; }

        /// <summary>
        /// Initializes the user manager and ensures that a user exists.
        /// </summary>
        Task InitializeAsync();

        /// <summary>
        /// Gets a user by Id.
        /// </summary>
        /// <param name="id">The id.</param>
        /// <returns>The user with the specified Id, or <c>null</c> if the user doesn't exist.</returns>
        /// <exception cref="ArgumentException"><c>id</c> is an empty Guid.</exception>
        User GetUserById(Guid id);

        /// <summary>
        /// Gets the name of the user by.
        /// </summary>
        /// <param name="name">The name.</param>
        /// <returns>User.</returns>
        User GetUserByName(string name);

        /// <summary>
        /// Renames the user.
        /// </summary>
        /// <param name="user">The user.</param>
        /// <param name="newName">The new name.</param>
        /// <returns>Task.</returns>
        /// <exception cref="ArgumentNullException">If user is <c>null</c>.</exception>
        /// <exception cref="ArgumentException">If the provided user doesn't exist.</exception>
        Task RenameUser(User user, string newName);

        /// <summary>
        /// Updates the user.
        /// </summary>
        /// <param name="user">The user.</param>
<<<<<<< HEAD
=======
        /// <exception cref="ArgumentNullException">If user is <c>null</c>.</exception>
        /// <exception cref="ArgumentException">If the provided user doesn't exist.</exception>
        void UpdateUser(User user);

        /// <summary>
        /// Updates the user.
        /// </summary>
        /// <param name="user">The user.</param>
>>>>>>> c791c3a2
        /// <exception cref="ArgumentNullException">If user is <c>null</c>.</exception>
        /// <exception cref="ArgumentException">If the provided user doesn't exist.</exception>
        /// <returns>A task representing the update of the user.</returns>
        Task UpdateUserAsync(User user);

        /// <summary>
        /// Creates a user with the specified name.
        /// </summary>
        /// <param name="name">The name of the new user.</param>
        /// <returns>The created user.</returns>
        /// <exception cref="ArgumentNullException"><paramref name="name"/> is <c>null</c> or empty.</exception>
        /// <exception cref="ArgumentException"><paramref name="name"/> already exists.</exception>
        Task<User> CreateUserAsync(string name);

        /// <summary>
        /// Deletes the specified user.
        /// </summary>
        /// <param name="userId">The id of the user to be deleted.</param>
        /// <returns>A task representing the deletion of the user.</returns>
        Task DeleteUserAsync(Guid userId);

        /// <summary>
        /// Resets the password.
        /// </summary>
        /// <param name="user">The user.</param>
        /// <returns>Task.</returns>
        Task ResetPassword(User user);

        /// <summary>
        /// Resets the easy password.
        /// </summary>
        /// <param name="user">The user.</param>
        /// <returns>Task.</returns>
        Task ResetEasyPassword(User user);

        /// <summary>
        /// Changes the password.
        /// </summary>
        Task ChangePassword(User user, string newPassword);

        /// <summary>
        /// Changes the easy password.
        /// </summary>
        Task ChangeEasyPassword(User user, string newPassword, string newPasswordSha1);

        /// <summary>
        /// Gets the user dto.
        /// </summary>
        /// <param name="user">The user.</param>
        /// <param name="remoteEndPoint">The remote end point.</param>
        /// <returns>UserDto.</returns>
        UserDto GetUserDto(User user, string remoteEndPoint = null);

        /// <summary>
        /// Authenticates the user.
        /// </summary>
        Task<User> AuthenticateUser(string username, string password, string passwordSha1, string remoteEndPoint, bool isUserSession);

        /// <summary>
        /// Starts the forgot password process.
        /// </summary>
        /// <param name="enteredUsername">The entered username.</param>
        /// <param name="isInNetwork">if set to <c>true</c> [is in network].</param>
        /// <returns>ForgotPasswordResult.</returns>
        Task<ForgotPasswordResult> StartForgotPasswordProcess(string enteredUsername, bool isInNetwork);

        /// <summary>
        /// Redeems the password reset pin.
        /// </summary>
        /// <param name="pin">The pin.</param>
        /// <returns><c>true</c> if XXXX, <c>false</c> otherwise.</returns>
        Task<PinRedeemResult> RedeemPasswordResetPin(string pin);

        NameIdPair[] GetAuthenticationProviders();

        NameIdPair[] GetPasswordResetProviders();

        /// <summary>
        /// This method updates the user's configuration.
        /// This is only included as a stopgap until the new API, using this internally is not recommended.
        /// Instead, modify the user object directly, then call <see cref="UpdateUserAsync"/>.
        /// </summary>
        /// <param name="userId">The user's Id.</param>
        /// <param name="config">The request containing the new user configuration.</param>
        /// <returns>A task representing the update.</returns>
        Task UpdateConfigurationAsync(Guid userId, UserConfiguration config);

        /// <summary>
        /// This method updates the user's policy.
        /// This is only included as a stopgap until the new API, using this internally is not recommended.
        /// Instead, modify the user object directly, then call <see cref="UpdateUserAsync"/>.
        /// </summary>
        /// <param name="userId">The user's Id.</param>
        /// <param name="policy">The request containing the new user policy.</param>
        /// <returns>A task representing the update.</returns>
        Task UpdatePolicyAsync(Guid userId, UserPolicy policy);

        /// <summary>
        /// Clears the user's profile image.
        /// </summary>
        /// <param name="user">The user.</param>
        /// <returns>A task representing the clearing of the profile image.</returns>
        Task ClearProfileImageAsync(User user);
    }
}<|MERGE_RESOLUTION|>--- conflicted
+++ resolved
@@ -69,17 +69,6 @@
         /// Updates the user.
         /// </summary>
         /// <param name="user">The user.</param>
-<<<<<<< HEAD
-=======
-        /// <exception cref="ArgumentNullException">If user is <c>null</c>.</exception>
-        /// <exception cref="ArgumentException">If the provided user doesn't exist.</exception>
-        void UpdateUser(User user);
-
-        /// <summary>
-        /// Updates the user.
-        /// </summary>
-        /// <param name="user">The user.</param>
->>>>>>> c791c3a2
         /// <exception cref="ArgumentNullException">If user is <c>null</c>.</exception>
         /// <exception cref="ArgumentException">If the provided user doesn't exist.</exception>
         /// <returns>A task representing the update of the user.</returns>
