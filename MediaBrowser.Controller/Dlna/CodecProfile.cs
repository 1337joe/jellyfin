--- conflicted
+++ resolved
@@ -9,14 +9,10 @@
     {
         [XmlAttribute("type")]
         public CodecType Type { get; set; }
-<<<<<<< HEAD
-        public ProfileCondition[] Conditions { get; set; }
-=======
        
         public ProfileCondition[] Conditions { get; set; }
 
         [XmlAttribute("codec")]
->>>>>>> 5e5b1f18
         public string Codec { get; set; }
 
         public CodecProfile()
@@ -85,8 +81,6 @@
         VideoBitrate,
         VideoFramerate,
         VideoLevel,
-        VideoPacketLength,
-        VideoProfile,
-        VideoTimestamp
+        VideoProfile
     }
 }