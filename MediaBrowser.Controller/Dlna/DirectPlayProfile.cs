--- conflicted
+++ resolved
@@ -6,14 +6,10 @@
 {
     public class DirectPlayProfile
     {
-<<<<<<< HEAD
-        public string Container { get; set; }
-=======
         [XmlAttribute("container")]
         public string Container { get; set; }
 
         [XmlAttribute("audioCodec")]
->>>>>>> 5e5b1f18
         public string AudioCodec { get; set; }
 
         [XmlAttribute("videoCodec")]
