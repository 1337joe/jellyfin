--- conflicted
+++ resolved
@@ -7,11 +7,7 @@
 using MediaBrowser.Controller.Net;
 using MediaBrowser.Controller.Session;
 using MediaBrowser.Model.Events;
-<<<<<<< HEAD
 using MediaBrowser.Model.Net;
-using MediaBrowser.Model.Serialization;
-=======
->>>>>>> 18953d95
 using Microsoft.AspNetCore.Http;
 using Microsoft.Extensions.Logging;
 
@@ -50,7 +46,6 @@
 
         private readonly IHttpServer _httpServer;
 
-<<<<<<< HEAD
         /// <summary>
         /// The KeepAlive cancellation token.
         /// </summary>
@@ -71,8 +66,6 @@
         /// </summary>
         private readonly object _webSocketsLock = new object();
 
-=======
->>>>>>> 18953d95
         /// <summary>
         /// Initializes a new instance of the <see cref="SessionWebSocketListener" /> class.
         /// </summary>
@@ -90,18 +83,11 @@
             _sessionManager = sessionManager;
             _loggerFactory = loggerFactory;
             _httpServer = httpServer;
-<<<<<<< HEAD
+
             httpServer.WebSocketConnected += OnServerManagerWebSocketConnected;
         }
 
-        void OnServerManagerWebSocketConnected(object sender, GenericEventArgs<IWebSocketConnection> e)
-=======
-
-            httpServer.WebSocketConnected += OnServerManagerWebSocketConnected;
-        }
-
         private void OnServerManagerWebSocketConnected(object sender, GenericEventArgs<IWebSocketConnection> e)
->>>>>>> 18953d95
         {
             var session = GetSession(e.Argument.QueryString, e.Argument.RemoteEndPoint.ToString());
             if (session != null)
@@ -136,10 +122,7 @@
         public void Dispose()
         {
             _httpServer.WebSocketConnected -= OnServerManagerWebSocketConnected;
-<<<<<<< HEAD
             StopKeepAlive();
-=======
->>>>>>> 18953d95
         }
 
         /// <summary>
