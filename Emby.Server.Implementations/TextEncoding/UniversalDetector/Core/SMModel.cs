--- conflicted
+++ resolved
@@ -54,15 +54,8 @@
         public int[] charLenTable;
 
         private string name;
-<<<<<<< HEAD
         
         public string Name => name;
-=======
-
-        public string Name {
-            get { return name;  }
-        }
->>>>>>> e5c2dbdf
 
         private int classFactor;
 
